--- conflicted
+++ resolved
@@ -9,13 +9,6 @@
 __all__ = [
     "workers",
  ]
-<<<<<<< HEAD
-
-__all__ = [
-    "workers",
- ]
-=======
->>>>>>> 5b2e4f93
 
 def run_commands_in(commands, logs, tmp_dir="tmp", cleanup=True, verbose=False):
     assert len(commands) == len(logs)
