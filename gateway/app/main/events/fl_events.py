--- conflicted
+++ resolved
@@ -155,30 +155,7 @@
         # diff = unhexlify()
         diff = base64.b64decode(data.get(CYCLE.DIFF, None).encode())
 
-<<<<<<< HEAD
-        received_diffs_exceeds_min_worker = (
-            True  # get this from persisted server_config for model_id and self._diffs
-        )
-        received_diffs_exceeds_max_worker = (
-            False  # get this from persisted server_config for model_id and self._diffs
-        )
-        cycle_ended = (
-            True
-        )  # check cycle.cycle_time (but we should probably track cycle startime too)
-        ready_to_avarege = (
-            True
-            if (
-                (received_diffs_exceeds_max_worker or cycle_ended)
-                and received_diffs_exceeds_min_worker
-            )
-            else False
-        )
-        no_protocol = True  # only deal with plans for now
-
-        """ end variable stubs """
-=======
         cycle_id = processes.add_worker_diff(worker_id, request_key, diff)
->>>>>>> 3ee7e667
 
         # Run cycle end task async to we don't block report request
         # (for prod we probably should be replace this with Redis queue + separate worker)
@@ -189,77 +166,4 @@
         response[RESPONSE_MSG.ERROR] = str(e) + traceback.format_exc()
 
     response = {MSG_FIELD.TYPE: FL_EVENTS.REPORT, MSG_FIELD.DATA: response}
-<<<<<<< HEAD
-    return json.dumps(response)
-
-
-from syft.execution.state import State
-from syft.execution.placeholder import PlaceHolder
-
-# from syft.frameworks.torch.tensors.interpreters.placeholder import PlaceHolder
-import random
-import numpy as np
-from syft.serde import protobuf
-import syft as sy
-from functools import reduce
-
-
-def _average_plan_diffs(model_id, _diff_state):
-    """ skeleton code
-            Plan only
-            - get cycle
-            - track how many has reported successfully
-            - get diffs: list of (worker_id, diff_from_this_worker) on cycle._diffs
-            - check if we have enough diffs? vs. max_worker
-            - if enough diffs => average every param (by turning tensors into python matrices => reduce th.add => torch.div by number of diffs)
-            - save as new model value => M_prime (save params new values)
-            - create new cycle & new checkpoint
-            at this point new workers can join because a cycle for a model exists
-    """
-    sy.hook(globals())
-
-    _model = processes[model_id]  # de-seriallize if needed
-    _model_params = _model.get_params()
-    _cycle = processes.get_cycle(model_id, _model.client_config.version)
-    diffs_to_average = range(len(_cycle.diffs))
-
-    if len(_cycle.diffs) > _model.server_config.max_worker:
-        # random select max
-        diffs_to_average = random.sample(
-            range(len(_cycle.diffs)), _model.server_config.max_worker
-        )
-
-    raw_diffs = [
-        [
-            _cycle.diffs[diff_from_worker][model_param].tolist()
-            for diff_from_worker in diffs_to_average
-        ]
-        for model_param in range(len(_model_params))
-    ]
-
-    sums = [reduce(th.add, [x for x in t_list]) for t_list in raw_diffs]
-
-    _updated_model_params = [th.div(param, len(diffs_to_average)) for param in sums]
-
-    model_params_state = State(
-        owner=None,
-        state_placeholders=[
-            PlaceHolder().instantiate(_updated_model_params[param])
-            for param in _updated_model_params
-        ],
-    )
-
-    # make fake local worker for serialization
-    local_worker = hook.local_worker
-
-    pb = protobuf.serde._bufferize(local_worker, model_params_state)
-    serialized_state = pb.SerializeToString()
-
-    # make new checkpoint and cycle
-    _new_checkpoint = processes._model_checkpoints.register(
-        id=str(uuid.uuid4()), values=serialized_state, model_id=model_id
-    )
-    _new_cycle = processes.create_cycle(model_id, _model.client_config.version)
-=======
-    return json.dumps(response)
->>>>>>> 3ee7e667
+    return json.dumps(response)