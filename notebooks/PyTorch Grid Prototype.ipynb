--- conflicted
+++ resolved
@@ -17,11 +17,8 @@
    ],
    "source": [
     "import numpy as np\n",
-    "import keras, grid\n",
-    "from keras.models import Sequential\n",
-    "from keras.layers.core import Dense, Dropout, Activation\n",
-    "from keras.optimizers import SGD\n",
-    "from grid.clients.keras import KerasClient"
+    "from grid.clients.torch import TorchClient\n",
+    "import torch"
    ]
   },
   {
@@ -44,94 +41,179 @@
       "\tWORKER: /p2p-circuit/ipfs/QmQabt3SWuDvjse9z7GAcH2BGQv4wH8bumkd4x5oXN2obX...\u001b[32mSUCCESS!!!\u001b[0m\n",
       "SUBSCRIBING TO openmined:list_workers:Qma5efEQtBUxDonmSDajv9dZ52axH9MNULKTgVpXWK8Ak2\n",
       "\n",
-<<<<<<< HEAD
-      "\u001b[34mUPDATE: \u001b[0mSearching for IPFS nodes - 57 found overall - 3 are OpenMined workers          \n",
-=======
       "Failed to reconnect in the opposite direciton to:/p2p-circuit/ipfs/Qma5efEQtBUxDonmSDajv9dZ52axH9MNULKTgVpXWK8Ak2\n",
-      "\u001b[34mUPDATE: \u001b[0mSearching for IPFS nodes - 38 found overall - 3 are OpenMined workers          \n",
->>>>>>> 6bb20d62
-      "\n",
-      "\u001b[32mSUCCESS: \u001b[0mFound 3 OpenMined nodes!!!\n",
-      "\n"
+      "\u001b[34mUPDATE: \u001b[0mSearching for IPFS nodes - 45 found overall - 4 are OpenMined workers          \n",
+      "\n",
+      "\u001b[32mSUCCESS: \u001b[0mFound 4 OpenMined nodes!!!\n",
+      "\n",
+      "SUBSCRIBING TO openmined:torch_listen_for_obj:Qma5efEQtBUxDonmSDajv9dZ52axH9MNULKTgVpXWK8Ak2\n"
      ]
     }
    ],
    "source": [
-    "g = KerasClient(min_om_nodes=2)"
-   ]
-  },
-  {
-   "cell_type": "code",
-   "execution_count": 3,
-   "metadata": {},
-   "outputs": [
-    {
-     "name": "stdout",
-     "output_type": "stream",
-     "text": [
-      "PREFERRED NODE:QmNxbPtZu1GkXcLE5hzvYkRrcf1kRvxX8cTEPErqAkBwbx\n",
-      "SUBSCRIBING TO openmined_train_QmbKQhdU3YFkRxuuLNtc31D7XDxPes9xKwucYRGzbAgCLe\n",
-      "Worker:kBwbx - Epoch 0 of 20 - Valid Loss: 0.823183\n",
-      "Worker:kBwbx - Epoch 1 of 20 - Valid Loss: 0.810038\n",
-      "Worker:kBwbx - Epoch 2 of 20 - Valid Loss: 0.798037\n",
-      "Worker:kBwbx - Epoch 3 of 20 - Valid Loss: 0.791408\n",
-      "Worker:kBwbx - Epoch 4 of 20 - Valid Loss: 0.783545\n",
-      "Worker:kBwbx - Epoch 5 of 20 - Valid Loss: 0.775889\n",
-      "Worker:kBwbx - Epoch 6 of 20 - Valid Loss: 0.771526\n",
-      "Worker:kBwbx - Epoch 7 of 20 - Valid Loss: 0.766876\n",
-      "Worker:kBwbx - Epoch 8 of 20 - Valid Loss: 0.761480\n",
-      "Worker:kBwbx - Epoch 9 of 20 - Valid Loss: 0.757498\n",
-      "Worker:kBwbx - Epoch 10 of 20 - Valid Loss: 0.750783\n",
-      "Worker:kBwbx - Epoch 11 of 20 - Valid Loss: 0.749441\n",
-      "Worker:kBwbx - Epoch 12 of 20 - Valid Loss: 0.745809\n",
-      "Worker:kBwbx - Epoch 13 of 20 - Valid Loss: 0.744028\n",
-      "Worker:kBwbx - Epoch 14 of 20 - Valid Loss: 0.741146\n",
-      "Worker:kBwbx - Epoch 15 of 20 - Valid Loss: 0.736151\n",
-      "Worker:kBwbx - Epoch 16 of 20 - Valid Loss: 0.733548\n",
-      "Worker:kBwbx - Epoch 17 of 20 - Valid Loss: 0.733388\n",
-      "Worker:kBwbx - Epoch 18 of 20 - Valid Loss: 0.730478\n",
-      "Worker:kBwbx - Epoch 19 of 20 - Valid Loss: 0.726601\n",
-      "\n",
-      "\u001b[34mUPDATE: \u001b[0mConnecting to IPFS... this can take a few seconds...\n",
-      "\n",
-      "\u001b[32mSUCCESS: \u001b[0mConnected!!!\n",
-      "\n",
-      "\u001b[34mUPDATE: \u001b[0mConnecting to IPFS... this can take a few seconds...\n",
-      "\n",
-      "\u001b[32mSUCCESS: \u001b[0mConnected!!!\n"
+    "g = TorchClient(min_om_nodes=2)"
+   ]
+  },
+  {
+   "cell_type": "code",
+   "execution_count": 8,
+   "metadata": {},
+   "outputs": [
+    {
+     "data": {
+      "text/plain": [
+       "['QmWBoEQyeubK6eZZj6z7prK6SVD4F4FDpADHCjtzNBg9ka',\n",
+       " 'QmQabt3SWuDvjse9z7GAcH2BGQv4wH8bumkd4x5oXN2obX',\n",
+       " 'Qmaosc64H6Y29VFCFYJzJXCX9AuRp7RCsekLmajHNVEARD']"
+      ]
+     },
+     "execution_count": 8,
+     "metadata": {},
+     "output_type": "execute_result"
+    }
+   ],
+   "source": [
+    "workers = g.get_openmined_nodes()\n",
+    "workers"
+   ]
+  },
+  {
+   "cell_type": "code",
+   "execution_count": null,
+   "metadata": {},
+   "outputs": [],
+   "source": []
+  },
+  {
+   "cell_type": "code",
+   "execution_count": 9,
+   "metadata": {},
+   "outputs": [],
+   "source": [
+    "a = torch.FloatTensor([1,2,3,4])"
+   ]
+  },
+  {
+   "cell_type": "code",
+   "execution_count": 13,
+   "metadata": {},
+   "outputs": [],
+   "source": [
+    "from grid.channels import torch_listen_for_obj_callback"
+   ]
+  },
+  {
+   "cell_type": "code",
+   "execution_count": 15,
+   "metadata": {},
+   "outputs": [
+    {
+     "data": {
+      "text/plain": [
+       "'openmined:torch_listen_for_obj:QmWBoEQyeubK6eZZj6z7prK6SVD4F4FDpADHCjtzNBg9ka'"
+      ]
+     },
+     "execution_count": 15,
+     "metadata": {},
+     "output_type": "execute_result"
+    }
+   ],
+   "source": []
+  },
+  {
+   "cell_type": "code",
+   "execution_count": 17,
+   "metadata": {},
+   "outputs": [],
+   "source": [
+    "g.publish(channel=torch_listen_for_obj_callback(workers[0]),message=a.id)"
+   ]
+  },
+  {
+   "cell_type": "code",
+   "execution_count": 5,
+   "metadata": {},
+   "outputs": [
+    {
+     "ename": "AttributeError",
+     "evalue": "'str' object has no attribute 'receive_obj'",
+     "output_type": "error",
+     "traceback": [
+      "\u001b[0;31m---------------------------------------------------------------------------\u001b[0m",
+      "\u001b[0;31mAttributeError\u001b[0m                            Traceback (most recent call last)",
+      "\u001b[0;32m<ipython-input-5-0822f39f992f>\u001b[0m in \u001b[0;36m<module>\u001b[0;34m()\u001b[0m\n\u001b[0;32m----> 1\u001b[0;31m \u001b[0ma\u001b[0m\u001b[0;34m.\u001b[0m\u001b[0msend\u001b[0m\u001b[0;34m(\u001b[0m\u001b[0mworkers\u001b[0m\u001b[0;34m[\u001b[0m\u001b[0;34m-\u001b[0m\u001b[0;36m1\u001b[0m\u001b[0;34m]\u001b[0m\u001b[0;34m)\u001b[0m\u001b[0;34m\u001b[0m\u001b[0m\n\u001b[0m",
+      "\u001b[0;32m/Users/atrask/anaconda/lib/python3.6/site-packages/grid-0.1.0-py3.6.egg/grid/clients/torch.py\u001b[0m in \u001b[0;36msend\u001b[0;34m(self, new_owner)\u001b[0m\n\u001b[1;32m    176\u001b[0m     \u001b[0;32mdef\u001b[0m \u001b[0mhook_float_tensor_send\u001b[0m\u001b[0;34m(\u001b[0m\u001b[0mself\u001b[0m\u001b[0;34m)\u001b[0m\u001b[0;34m:\u001b[0m\u001b[0;34m\u001b[0m\u001b[0m\n\u001b[1;32m    177\u001b[0m         \u001b[0;32mdef\u001b[0m \u001b[0msend\u001b[0m\u001b[0;34m(\u001b[0m\u001b[0mself\u001b[0m\u001b[0;34m,\u001b[0m\u001b[0mnew_owner\u001b[0m\u001b[0;34m)\u001b[0m\u001b[0;34m:\u001b[0m\u001b[0;34m\u001b[0m\u001b[0m\n\u001b[0;32m--> 178\u001b[0;31m             \u001b[0mself\u001b[0m\u001b[0;34m.\u001b[0m\u001b[0mowner\u001b[0m\u001b[0;34m.\u001b[0m\u001b[0msend_obj\u001b[0m\u001b[0;34m(\u001b[0m\u001b[0mself\u001b[0m\u001b[0;34m,\u001b[0m\u001b[0mnew_owner\u001b[0m\u001b[0;34m)\u001b[0m\u001b[0;34m\u001b[0m\u001b[0m\n\u001b[0m\u001b[1;32m    179\u001b[0m             \u001b[0;32mreturn\u001b[0m \u001b[0mself\u001b[0m\u001b[0;34m\u001b[0m\u001b[0m\n\u001b[1;32m    180\u001b[0m \u001b[0;34m\u001b[0m\u001b[0m\n",
+      "\u001b[0;32m/Users/atrask/anaconda/lib/python3.6/site-packages/grid-0.1.0-py3.6.egg/grid/clients/torch.py\u001b[0m in \u001b[0;36msend_obj\u001b[0;34m(self, obj, to)\u001b[0m\n\u001b[1;32m     39\u001b[0m \u001b[0;34m\u001b[0m\u001b[0m\n\u001b[1;32m     40\u001b[0m     \u001b[0;32mdef\u001b[0m \u001b[0msend_obj\u001b[0m\u001b[0;34m(\u001b[0m\u001b[0mself\u001b[0m\u001b[0;34m,\u001b[0m\u001b[0mobj\u001b[0m\u001b[0;34m,\u001b[0m\u001b[0mto\u001b[0m\u001b[0;34m)\u001b[0m\u001b[0;34m:\u001b[0m\u001b[0;34m\u001b[0m\u001b[0m\n\u001b[0;32m---> 41\u001b[0;31m         \u001b[0mto\u001b[0m\u001b[0;34m.\u001b[0m\u001b[0mreceive_obj\u001b[0m\u001b[0;34m(\u001b[0m\u001b[0mobj\u001b[0m\u001b[0;34m.\u001b[0m\u001b[0mser\u001b[0m\u001b[0;34m(\u001b[0m\u001b[0;34m)\u001b[0m\u001b[0;34m)\u001b[0m\u001b[0;34m\u001b[0m\u001b[0m\n\u001b[0m\u001b[1;32m     42\u001b[0m         \u001b[0mobj\u001b[0m\u001b[0;34m.\u001b[0m\u001b[0mis_pointer_to_remote\u001b[0m \u001b[0;34m=\u001b[0m \u001b[0;32mTrue\u001b[0m\u001b[0;34m\u001b[0m\u001b[0m\n\u001b[1;32m     43\u001b[0m         \u001b[0mobj\u001b[0m\u001b[0;34m.\u001b[0m\u001b[0mowner\u001b[0m \u001b[0;34m=\u001b[0m \u001b[0mto\u001b[0m\u001b[0;34m\u001b[0m\u001b[0m\n",
+      "\u001b[0;31mAttributeError\u001b[0m: 'str' object has no attribute 'receive_obj'"
      ]
     }
    ],
    "source": [
-    "input = np.array([[0,0],[0,1],[1,0],[1,1]])\n",
-    "target = np.array([[0],[1],[1],[0]])\n",
-    "\n",
-    "model = Sequential()\n",
-    "model.add(Dense(8, input_dim=2))\n",
-    "model.add(Activation('tanh'))\n",
-    "model.add(Dense(1))\n",
-    "model.add(Activation('sigmoid'))\n",
-    "\n",
-    "sgd = SGD(lr=0.1)\n",
-    "model.compile(loss='binary_crossentropy', optimizer=sgd)\n",
-    "\n",
-    "model, train_spec = g.fit(model,input,target,epochs=20,log_interval=100,preferred_node='QmNxbPtZu1GkXcLE5hzvYkRrcf1kRvxX8cTEPErqAkBwbx')"
-   ]
-  },
-  {
-   "cell_type": "code",
-   "execution_count": null,
-   "metadata": {},
-   "outputs": [
-    {
-     "name": "stdout",
-     "output_type": "stream",
-     "text": [
-      "Failed to reconnect in the opposite direciton to:/p2p-circuit/ipfs/Qma5efEQtBUxDonmSDajv9dZ52axH9MNULKTgVpXWK8Ak2\n"
-     ]
-    }
-   ],
-   "source": []
+    "a.send(workers[-1])"
+   ]
+  },
+  {
+   "cell_type": "code",
+   "execution_count": 5,
+   "metadata": {},
+   "outputs": [],
+   "source": [
+    "b = torch.FloatTensor([1,1,1,1]).send(g2)"
+   ]
+  },
+  {
+   "cell_type": "code",
+   "execution_count": 6,
+   "metadata": {},
+   "outputs": [],
+   "source": [
+    "c = a.add(b)"
+   ]
+  },
+  {
+   "cell_type": "code",
+   "execution_count": 11,
+   "metadata": {},
+   "outputs": [
+    {
+     "data": {
+      "text/plain": [
+       "{23253436: \n",
+       "  1\n",
+       "  1\n",
+       "  1\n",
+       "  1\n",
+       " [torch.FloatTensor of size 4], 2251936230: \n",
+       "  1\n",
+       "  2\n",
+       "  3\n",
+       "  4\n",
+       " [torch.FloatTensor of size 4], 3430102215: \n",
+       "  1\n",
+       "  2\n",
+       "  3\n",
+       "  4\n",
+       " [torch.FloatTensor of size 4], 4012445085: \n",
+       "  2\n",
+       "  3\n",
+       "  4\n",
+       "  5\n",
+       " [torch.FloatTensor of size 4], 6494047583: \n",
+       "  1\n",
+       "  1\n",
+       "  1\n",
+       "  1\n",
+       " [torch.FloatTensor of size 4]}"
+      ]
+     },
+     "execution_count": 11,
+     "metadata": {},
+     "output_type": "execute_result"
+    }
+   ],
+   "source": [
+    "g2.objects"
+   ]
   },
   {
    "cell_type": "code",
