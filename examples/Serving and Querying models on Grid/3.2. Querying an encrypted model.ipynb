--- conflicted
+++ resolved
@@ -81,11 +81,7 @@
    "metadata": {},
    "outputs": [],
    "source": [
-<<<<<<< HEAD
-    "encrypted_model = grid_server.download_model(\"convnet\")"
-=======
     "encrypted_model = grid_server.download_model(\"skin-cancer-model-encrypted\")"
->>>>>>> c45951f9
    ]
   },
   {
@@ -97,54 +93,6 @@
   },
   {
    "cell_type": "code",
-<<<<<<< HEAD
-   "execution_count": 6,
-   "metadata": {},
-   "outputs": [
-    {
-     "name": "stderr",
-     "output_type": "stream",
-     "text": [
-      "/home/marianne/PySyft/syft/frameworks/torch/hook/hook.py:483: UserWarning: To copy construct from a tensor, it is recommended to use sourceTensor.clone().detach() or sourceTensor.clone().detach().requires_grad_(True), rather than torch.tensor(sourceTensor).\n",
-      "  current_tensor = hook_self.torch.native_tensor(*args, **kwargs)\n",
-      "/home/marianne/PySyft/syft/frameworks/torch/hook/hook.py:483: UserWarning: To copy construct from a tensor, it is recommended to use sourceTensor.clone().detach() or sourceTensor.clone().detach().requires_grad_(True), rather than torch.tensor(sourceTensor).\n",
-      "  current_tensor = hook_self.torch.native_tensor(*args, **kwargs)\n",
-      "/home/marianne/PySyft/syft/frameworks/torch/hook/hook.py:483: UserWarning: To copy construct from a tensor, it is recommended to use sourceTensor.clone().detach() or sourceTensor.clone().detach().requires_grad_(True), rather than torch.tensor(sourceTensor).\n",
-      "  current_tensor = hook_self.torch.native_tensor(*args, **kwargs)\n",
-      "/home/marianne/PySyft/syft/frameworks/torch/hook/hook.py:483: UserWarning: To copy construct from a tensor, it is recommended to use sourceTensor.clone().detach() or sourceTensor.clone().detach().requires_grad_(True), rather than torch.tensor(sourceTensor).\n",
-      "  current_tensor = hook_self.torch.native_tensor(*args, **kwargs)\n",
-      "/home/marianne/PySyft/syft/frameworks/torch/hook/hook.py:483: UserWarning: To copy construct from a tensor, it is recommended to use sourceTensor.clone().detach() or sourceTensor.clone().detach().requires_grad_(True), rather than torch.tensor(sourceTensor).\n",
-      "  current_tensor = hook_self.torch.native_tensor(*args, **kwargs)\n",
-      "/home/marianne/PySyft/syft/frameworks/torch/hook/hook.py:483: UserWarning: To copy construct from a tensor, it is recommended to use sourceTensor.clone().detach() or sourceTensor.clone().detach().requires_grad_(True), rather than torch.tensor(sourceTensor).\n",
-      "  current_tensor = hook_self.torch.native_tensor(*args, **kwargs)\n"
-     ]
-    }
-   ],
-   "source": [
-    "df = scmu.read_skin_cancer_dataset()\n",
-    "train_df, valid_df, test_df = scmu.split_data(df)\n",
-    "\n",
-    "params = {'batch_size': 1,\n",
-    "          'shuffle': True,\n",
-    "          'num_workers': 6}\n",
-    "\n",
-    "# These values are from 3.1.\n",
-    "input_size = 32\n",
-    "train_mean = train_mean, train_std = (th.tensor([0.6979, 0.5445, 0.5735]), th.tensor([0.0959, 0.1187, 0.1365]))\n",
-    "\n",
-    "test_set = scmu.Dataset(test_df, transform=scmu.transform(input_size, train_mean, train_std))\n",
-    "test_generator = th.utils.data.DataLoader(test_set, **params)\n",
-    "\n",
-    "data, target = next(iter(test_generator))"
-   ]
-  },
-  {
-   "cell_type": "code",
-   "execution_count": 7,
-   "metadata": {},
-   "outputs": [],
-   "source": [
-=======
    "execution_count": 3,
    "metadata": {},
    "outputs": [],
@@ -158,7 +106,6 @@
    "metadata": {},
    "outputs": [],
    "source": [
->>>>>>> c45951f9
     "x_sh = data.encrypt(patient_server, hospital_server, crypto_provider=crypto_provider)"
    ]
   },
@@ -171,11 +118,7 @@
   },
   {
    "cell_type": "code",
-<<<<<<< HEAD
-   "execution_count": 8,
-=======
    "execution_count": 5,
->>>>>>> c45951f9
    "metadata": {
     "scrolled": true
    },
@@ -184,54 +127,15 @@
      "name": "stdout",
      "output_type": "stream",
      "text": [
-<<<<<<< HEAD
-      "tensor([[-0.0820,  0.2490]])\n",
-      "CPU times: user 5min 27s, sys: 2min 10s, total: 7min 37s\n",
-      "Wall time: 7min 29s\n"
-=======
       "tensor([[-0.1410, -0.0160]])\n",
       "CPU times: user 2min 54s, sys: 1min 4s, total: 3min 58s\n",
       "Wall time: 3min 52s\n"
->>>>>>> c45951f9
      ]
     }
    ],
    "source": [
     "%%time\n",
-<<<<<<< HEAD
-    "print(encrypted_model(x_sh).request_decryption())"
-   ]
-  },
-  {
-   "cell_type": "markdown",
-   "metadata": {},
-   "source": [
-    "# Congratulations!!! - Time to Join the Community!\n",
-    "\n",
-    "Congratulations on completing this notebook tutorial! If you enjoyed this and would like to join the movement toward privacy preserving, decentralized ownership of AI and the AI supply chain (data), you can do so in the following ways!\n",
-    "\n",
-    "## Star PySyft on GitHub\n",
-    "The easiest way to help our community is just by starring the GitHub repos! This helps raise awareness of the cool tools we're building.\n",
-    "\n",
-    "[Star PySyft](https://github.com/OpenMined/PySyft)\n",
-    "\n",
-    "## Join our Slack!\n",
-    "The best way to keep up to date on the latest advancements is to join our community! You can do so by filling out the form at http://slack.openmined.org\n",
-    "\n",
-    "## Join a Code Project!\n",
-    "The best way to contribute to our community is to become a code contributor! At any time you can go to PySyft GitHub Issues page and filter for \"Projects\". This will show you all the top level Tickets giving an overview of what projects you can join! If you don't want to join a project, but you would like to do a bit of coding, you can also look for more \"one off\" mini-projects by searching for GitHub issues marked \"good first issue\".\n",
-    "\n",
-    "[PySyft Projects](https://github.com/OpenMined/PySyft/issues?q=is%3Aopen+is%3Aissue+label%3AProject)\n",
-    "[Good First Issue Tickets](https://github.com/OpenMined/PySyft/issues?q=is%3Aopen+is%3Aissue+label%3A%22good+first+issue%22)\n",
-    "\n",
-    "## Donate\n",
-    "\n",
-    "If you don't have time to contribute to our codebase, but would still like to lend support, you can also become a Backer on our Open Collective. All donations go toward our web hosting and other community expenses such as hackathons and meetups!\n",
-    "\n",
-    "[OpenMined's Open Collective Page](https://opencollective.com/openmined)"
-=======
     "print(encrypted_model(x_sh).request_decryption(), target)"
->>>>>>> c45951f9
    ]
   }
  ],
